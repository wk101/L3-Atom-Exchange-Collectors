--- conflicted
+++ resolved
@@ -434,7 +434,6 @@
 
 We also define a key for the message, which is typically the data source followed by some unique identifier for that type of message. In the case of Coinbase, say we had a trade for BTC.USD, the key would then be `'coinbase_BTC.USD'`, letting Kafka parallelise the messages and distribute them to the correct partitions. This is important for performance, as it allows us to scale the system horizontally and distribute the load across multiple machines. As messages with the same keys are guaranteed to be processed in order, all BTC.USD trades on Coinbase will be processed sequentially.
 
-<<<<<<< HEAD
 ### On-Chain
 On-chain data collection follows a similar flow and structure to off-chain data collection, so you should read the [Off Chain](#off-chain) section above before you dive into this one.
 
@@ -660,10 +659,6 @@
 ```
 
 This will signal the Ethereum `Standardiser` to use our new `LogHandler` when it receives a log with the correct `topic0`.
-=======
-### On Chain
-TODO
->>>>>>> 113c9af0
 
 ## References
 This document was adapted from the open-source contribution guidelines for [Facebook's Draft](https://github.com/facebook/draft-js/blob/a9316a723f9e918afde44dea68b5f9f39b7d9b00/CONTRIBUTING.md)