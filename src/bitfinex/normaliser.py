--- conflicted
+++ resolved
@@ -80,12 +80,9 @@
         for event in lob_events:
             if len(event) == 22:
                 self.order_book_manager.handle_event(event)
-<<<<<<< HEAD
                 event["size_ahead"], event["orders_ahead"] = self.order_book_manager.get_ahead(event)
                 self.lob_table.put_dict(event)
-=======
                 self.producer.produce("%s,%s,LOB" % ("Bitfinex", "wss://api-pub.bitfinex.com/ws/2"), event)
->>>>>>> 6e915644
         self.lob_lock.release()
         self.lob_table_lock.release()
 
