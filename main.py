--- conflicted
+++ resolved
@@ -39,15 +39,15 @@
 processes = []
 
 def main():
-<<<<<<< HEAD
-    exchanges = sys.argv[1:]
-=======
     # Exchanges defined in main config file config.ini
-    main_config_path = "config.ini"
+    
     config = ConfigParser()
-    config.read(main_config_path)
-    exchanges = json.loads(config["DEFAULT"]["exchanges"])
->>>>>>> 4d0eea23
+    if len(sys.argv) > 1:
+        exchanges = sys.argv[1:]
+    else:
+        main_config_path = "config.ini"
+        config.read(main_config_path)
+        exchanges = json.loads(config["DEFAULT"]["exchanges"])
 
     for exchange in exchanges:
         # Ticker symbols specified in config files in the "symbols" directory
