--- conflicted
+++ resolved
@@ -1,271 +1,249 @@
-"""
-wsdump.py
-websocket - WebSocket client library for Python
-Copyright 2022 engn33r
-Licensed under the Apache License, Version 2.0 (the "License");
-you may not use this file except in compliance with the License.
-You may obtain a copy of the License at
-    http://www.apache.org/licenses/LICENSE-2.0
-Unless required by applicable law or agreed to in writing, software
-distributed under the License is distributed on an "AS IS" BASIS,
-WITHOUT WARRANTIES OR CONDITIONS OF ANY KIND, either express or implied.
-See the License for the specific language governing permissions and
-limitations under the License.
-"""
-
-import argparse
-import code
-import sys
-import threading
-import time
-import ssl
-import gzip
-import zlib
-import json
-from urllib.parse import urlparse
-
-import websocket
-
-try:
-    import readline
-except ImportError:
-    pass
-
-
-def get_encoding():
-    encoding = getattr(sys.stdin, "encoding", "")
-    if not encoding:
-        return "utf-8"
-    else:
-        return encoding.lower()
-
-
-OPCODE_DATA = (websocket.ABNF.OPCODE_TEXT, websocket.ABNF.OPCODE_BINARY)
-ENCODING = get_encoding()
-
-
-class VAction(argparse.Action):
-
-    def __call__(self, parser, args, values, option_string=None):
-        if values is None:
-            values = "1"
-        try:
-            values = int(values)
-        except ValueError:
-            values = values.count("v") + 1
-        setattr(args, self.dest, values)
-
-
-def parse_args():
-    parser = argparse.ArgumentParser(description="WebSocket Simple Dump Tool")
-    parser.add_argument("url", metavar="ws_url",
-                        help="websocket url. ex. ws://echo.websocket.org/")
-    parser.add_argument("-p", "--proxy",
-                        help="proxy url. ex. http://127.0.0.1:8080")
-    parser.add_argument("-v", "--verbose", default=0, nargs='?', action=VAction,
-                        dest="verbose",
-                        help="set verbose mode. If set to 1, show opcode. "
-                        "If set to 2, enable to trace  websocket module")
-    parser.add_argument("-n", "--nocert", action='store_true',
-                        help="Ignore invalid SSL cert")
-    parser.add_argument("-r", "--raw", action="store_true",
-                        help="raw output")
-    parser.add_argument("-s", "--subprotocols", nargs='*',
-                        help="Set subprotocols")
-    parser.add_argument("-o", "--origin",
-                        help="Set origin")
-    parser.add_argument("--eof-wait", default=0, type=int,
-                        help="wait time(second) after 'EOF' received.")
-    parser.add_argument("-t", "--text",
-                        help="Send initial text")
-    parser.add_argument("--timings", action="store_true",
-                        help="Print timings in seconds")
-    parser.add_argument("--headers",
-                        help="Set custom headers. Use ',' as separator")
-
-    return parser.parse_args()
-
-
-class RawInput:
-
-    def raw_input(self, prompt):
-        line = input(prompt)
-
-        if ENCODING and ENCODING != "utf-8" and not isinstance(line, str):
-            line = line.decode(ENCODING).encode("utf-8")
-        elif isinstance(line, str):
-            line = line.encode("utf-8")
-
-        return line
-
-
-class InteractiveConsole(RawInput, code.InteractiveConsole):
-
-    def write(self, data):
-        sys.stdout.write("\n<<< ")
-        # sys.stdout.write("\033[2K\033[E")
-        # sys.stdout.write("\n")
-        sys.stdout.write(data)
-        # sys.stdout.write("\033[34m< " + data + "\033[39m")
-        sys.stdout.write("\n>>> ")
-        sys.stdout.flush()
-
-    def read(self):
-        return self.raw_input(">>> ")
-
-
-class NonInteractive(RawInput):
-
-    def write(self, data):
-        sys.stdout.write(data)
-        sys.stdout.write("\n")
-        sys.stdout.flush()
-
-    def read(self):
-        return self.raw_input("")
-
-<<<<<<< HEAD
-=======
-supported_exchanges = [
-    "bybit", 
-    "ftx", 
-    "kraken", 
-    "binance", 
-    "bitfinex", 
-    "okex", 
-    "kucoin", 
-    "kraken-futures", 
-    "phemex", 
-    "coinbase",
-    "deribit",
-    "huobi",
-    "dydx",
-    "apollox",
-    "BTCUSD",
-    "BTCUSDT"
-]
-
->>>>>>> f815d435fc692c76c36e9022ee1de12d94b13cb4
-def parse_input(msg):
-    if len(msg) == 0 or msg[:1] != b'/':
-        return msg
-
-    args = msg.decode('utf-8')[1:].strip().split()
-    if len(args) == 1:
-        command = args[0]
-        if command == "exit":
-            return msg
-    elif len(args) == 2:
-        print(args)
-        if args[0] == "sub":
-            return json.dumps({"op": "subscribe", "topic": args[1]}).encode('utf-8')
-        elif args[0] == "unsub":
-            return json.dumps({"op": "unsubscribe", "topic": args[1]}).encode('utf-8')
-
-def main():
-    start_time = time.time()
-    args = parse_args()
-    if args.verbose > 1:
-        websocket.enableTrace(True)
-    options = {}
-    if args.proxy:
-        p = urlparse(args.proxy)
-        options["http_proxy_host"] = p.hostname
-        options["http_proxy_port"] = p.port
-    if args.origin:
-        options["origin"] = args.origin
-    if args.subprotocols:
-        options["subprotocols"] = args.subprotocols
-    opts = {}
-    if args.nocert:
-        opts = {"cert_reqs": ssl.CERT_NONE, "check_hostname": False}
-    if args.headers:
-        options['header'] = list(map(str.strip, args.headers.split(',')))
-    ws = websocket.create_connection(args.url, sslopt=opts, **options)
-    if args.raw:
-        console = NonInteractive()
-    else:
-        console = InteractiveConsole()
-        print("Type '/exit' and press Enter to quit")
-
-    def recv():
-        try:
-            frame = ws.recv_frame()
-        except websocket.WebSocketException:
-            return websocket.ABNF.OPCODE_CLOSE, None
-        if not frame:
-            raise websocket.WebSocketException("Not a valid frame %s" % frame)
-        elif frame.opcode in OPCODE_DATA:
-            return frame.opcode, frame.data
-        elif frame.opcode == websocket.ABNF.OPCODE_CLOSE:
-            ws.send_close()
-            return frame.opcode, None
-        elif frame.opcode == websocket.ABNF.OPCODE_PING:
-            ws.pong(frame.data)
-            return frame.opcode, frame.data
-
-        return frame.opcode, frame.data
-
-    def recv_ws():
-        while True:
-            opcode, data = recv()
-            msg = None
-            if opcode == websocket.ABNF.OPCODE_TEXT and isinstance(data, bytes):
-                data = str(data, "utf-8")
-            if isinstance(data, bytes) and len(data) > 2 and data[:2] == b'\037\213':  # gzip magick
-                try:
-                    data = "[gzip] " + str(gzip.decompress(data), "utf-8")
-                except:
-                    pass
-            elif isinstance(data, bytes):
-                try:
-                    data = "[zlib] " + str(zlib.decompress(data, -zlib.MAX_WBITS), "utf-8")
-                except:
-                    pass
-
-            if isinstance(data, bytes):
-                data = repr(data)
-
-            if args.verbose:
-                msg = "%s: %s" % (websocket.ABNF.OPCODE_MAP.get(opcode), data)
-            else:
-                msg = data
-
-            if msg is not None:
-                if args.timings:
-                    console.write(str(time.time() - start_time) + ": " + msg)
-                else:
-                    console.write(msg)
-
-            if opcode == websocket.ABNF.OPCODE_CLOSE:
-                break
-
-    thread = threading.Thread(target=recv_ws)
-    thread.daemon = True
-    thread.start()
-
-    if args.text:
-        args.text = parse_input(args.text)
-        if args.text:
-            ws.send(args.text)
-
-    while True:
-        try:
-            message = console.read()
-            parsed = parse_input(message)
-            if message.decode('utf-8') == "/exit":
-                break
-            elif parsed:
-                ws.send(parsed)
-        except KeyboardInterrupt:
-            break
-        except EOFError:
-            time.sleep(args.eof_wait)
-            break
-    ws.close()
-
-if __name__ == "__main__":
-    try:
-        main()
-    except websocket.WebSocketException:
-        print("websocket closed, exiting client...")+"""
+wsdump.py
+websocket - WebSocket client library for Python
+Copyright 2022 engn33r
+Licensed under the Apache License, Version 2.0 (the "License");
+you may not use this file except in compliance with the License.
+You may obtain a copy of the License at
+    http://www.apache.org/licenses/LICENSE-2.0
+Unless required by applicable law or agreed to in writing, software
+distributed under the License is distributed on an "AS IS" BASIS,
+WITHOUT WARRANTIES OR CONDITIONS OF ANY KIND, either express or implied.
+See the License for the specific language governing permissions and
+limitations under the License.
+"""
+
+import argparse
+import code
+import sys
+import threading
+import time
+import ssl
+import gzip
+import zlib
+import json
+from urllib.parse import urlparse
+
+import websocket
+
+try:
+    import readline
+except ImportError:
+    pass
+
+
+def get_encoding():
+    encoding = getattr(sys.stdin, "encoding", "")
+    if not encoding:
+        return "utf-8"
+    else:
+        return encoding.lower()
+
+
+OPCODE_DATA = (websocket.ABNF.OPCODE_TEXT, websocket.ABNF.OPCODE_BINARY)
+ENCODING = get_encoding()
+
+
+class VAction(argparse.Action):
+
+    def __call__(self, parser, args, values, option_string=None):
+        if values is None:
+            values = "1"
+        try:
+            values = int(values)
+        except ValueError:
+            values = values.count("v") + 1
+        setattr(args, self.dest, values)
+
+
+def parse_args():
+    parser = argparse.ArgumentParser(description="WebSocket Simple Dump Tool")
+    parser.add_argument("url", metavar="ws_url",
+                        help="websocket url. ex. ws://echo.websocket.org/")
+    parser.add_argument("-p", "--proxy",
+                        help="proxy url. ex. http://127.0.0.1:8080")
+    parser.add_argument("-v", "--verbose", default=0, nargs='?', action=VAction,
+                        dest="verbose",
+                        help="set verbose mode. If set to 1, show opcode. "
+                        "If set to 2, enable to trace  websocket module")
+    parser.add_argument("-n", "--nocert", action='store_true',
+                        help="Ignore invalid SSL cert")
+    parser.add_argument("-r", "--raw", action="store_true",
+                        help="raw output")
+    parser.add_argument("-s", "--subprotocols", nargs='*',
+                        help="Set subprotocols")
+    parser.add_argument("-o", "--origin",
+                        help="Set origin")
+    parser.add_argument("--eof-wait", default=0, type=int,
+                        help="wait time(second) after 'EOF' received.")
+    parser.add_argument("-t", "--text",
+                        help="Send initial text")
+    parser.add_argument("--timings", action="store_true",
+                        help="Print timings in seconds")
+    parser.add_argument("--headers",
+                        help="Set custom headers. Use ',' as separator")
+
+    return parser.parse_args()
+
+
+class RawInput:
+
+    def raw_input(self, prompt):
+        line = input(prompt)
+
+        if ENCODING and ENCODING != "utf-8" and not isinstance(line, str):
+            line = line.decode(ENCODING).encode("utf-8")
+        elif isinstance(line, str):
+            line = line.encode("utf-8")
+
+        return line
+
+
+class InteractiveConsole(RawInput, code.InteractiveConsole):
+
+    def write(self, data):
+        sys.stdout.write("\n<<< ")
+        # sys.stdout.write("\033[2K\033[E")
+        # sys.stdout.write("\n")
+        sys.stdout.write(data)
+        # sys.stdout.write("\033[34m< " + data + "\033[39m")
+        sys.stdout.write("\n>>> ")
+        sys.stdout.flush()
+
+    def read(self):
+        return self.raw_input(">>> ")
+
+
+class NonInteractive(RawInput):
+
+    def write(self, data):
+        sys.stdout.write(data)
+        sys.stdout.write("\n")
+        sys.stdout.flush()
+
+    def read(self):
+        return self.raw_input("")
+
+def parse_input(msg):
+    if len(msg) == 0 or msg[:1] != b'/':
+        return msg
+
+    args = msg.decode('utf-8')[1:].strip().split()
+    if len(args) == 1:
+        command = args[0]
+        if command == "exit":
+            return msg
+    elif len(args) == 2:
+        print(args)
+        if args[0] == "sub":
+            return json.dumps({"op": "subscribe", "topic": args[1]}).encode('utf-8')
+        elif args[0] == "unsub":
+            return json.dumps({"op": "unsubscribe", "topic": args[1]}).encode('utf-8')
+
+def main():
+    start_time = time.time()
+    args = parse_args()
+    if args.verbose > 1:
+        websocket.enableTrace(True)
+    options = {}
+    if args.proxy:
+        p = urlparse(args.proxy)
+        options["http_proxy_host"] = p.hostname
+        options["http_proxy_port"] = p.port
+    if args.origin:
+        options["origin"] = args.origin
+    if args.subprotocols:
+        options["subprotocols"] = args.subprotocols
+    opts = {}
+    if args.nocert:
+        opts = {"cert_reqs": ssl.CERT_NONE, "check_hostname": False}
+    if args.headers:
+        options['header'] = list(map(str.strip, args.headers.split(',')))
+    ws = websocket.create_connection(args.url, sslopt=opts, **options)
+    if args.raw:
+        console = NonInteractive()
+    else:
+        console = InteractiveConsole()
+        print("Type '/exit' and press Enter to quit")
+
+    def recv():
+        try:
+            frame = ws.recv_frame()
+        except websocket.WebSocketException:
+            return websocket.ABNF.OPCODE_CLOSE, None
+        if not frame:
+            raise websocket.WebSocketException("Not a valid frame %s" % frame)
+        elif frame.opcode in OPCODE_DATA:
+            return frame.opcode, frame.data
+        elif frame.opcode == websocket.ABNF.OPCODE_CLOSE:
+            ws.send_close()
+            return frame.opcode, None
+        elif frame.opcode == websocket.ABNF.OPCODE_PING:
+            ws.pong(frame.data)
+            return frame.opcode, frame.data
+
+        return frame.opcode, frame.data
+
+    def recv_ws():
+        while True:
+            opcode, data = recv()
+            msg = None
+            if opcode == websocket.ABNF.OPCODE_TEXT and isinstance(data, bytes):
+                data = str(data, "utf-8")
+            if isinstance(data, bytes) and len(data) > 2 and data[:2] == b'\037\213':  # gzip magick
+                try:
+                    data = "[gzip] " + str(gzip.decompress(data), "utf-8")
+                except:
+                    pass
+            elif isinstance(data, bytes):
+                try:
+                    data = "[zlib] " + str(zlib.decompress(data, -zlib.MAX_WBITS), "utf-8")
+                except:
+                    pass
+
+            if isinstance(data, bytes):
+                data = repr(data)
+
+            if args.verbose:
+                msg = "%s: %s" % (websocket.ABNF.OPCODE_MAP.get(opcode), data)
+            else:
+                msg = data
+
+            if msg is not None:
+                if args.timings:
+                    console.write(str(time.time() - start_time) + ": " + msg)
+                else:
+                    console.write(msg)
+
+            if opcode == websocket.ABNF.OPCODE_CLOSE:
+                break
+
+    thread = threading.Thread(target=recv_ws)
+    thread.daemon = True
+    thread.start()
+
+    if args.text:
+        args.text = parse_input(args.text)
+        if args.text:
+            ws.send(args.text)
+
+    while True:
+        try:
+            message = console.read()
+            parsed = parse_input(message)
+            if message.decode('utf-8') == "/exit":
+                break
+            elif parsed:
+                ws.send(parsed)
+        except KeyboardInterrupt:
+            break
+        except EOFError:
+            time.sleep(args.eof_wait)
+            break
+    ws.close()
+
+if __name__ == "__main__":
+    try:
+        main()
+    except websocket.WebSocketException:
+        print("websocket closed, exiting client...")